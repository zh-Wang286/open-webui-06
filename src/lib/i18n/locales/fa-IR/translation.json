--- conflicted
+++ resolved
@@ -287,13 +287,9 @@
 	"New Chat": "گپ جدید",
 	"New Password": "رمز عبور جدید",
 	"No results found": "",
-<<<<<<< HEAD
 	"No search query generated": "",
 	"No search results found": "",
-	"No source available": "",
-=======
 	"No source available": "منبعی در دسترس نیست",
->>>>>>> 233dcb2d
 	"Not factually correct": "",
 	"Not sure what to add?": "مطمئن نیستید چه چیزی را اضافه کنید؟",
 	"Not sure what to write? Switch to": "مطمئن نیستید چه بنویسید؟ تغییر به",
